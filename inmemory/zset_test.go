// Copyright 2021 The nutsdb Author. All rights reserved.
//
// Licensed under the Apache License, Version 2.0 (the "License");
// you may not use this file except in compliance with the License.
// You may obtain a copy of the License at
//
//     http://www.apache.org/licenses/LICENSE-2.0
//
// Unless required by applicable law or agreed to in writing, software
// distributed under the License is distributed on an "AS IS" BASIS,
// WITHOUT WARRANTIES OR CONDITIONS OF ANY KIND, either express or implied.
// See the License for the specific language governing permissions and
// limitations under the License.

package inmemory

import (
	"errors"
	"testing"

	"github.com/stretchr/testify/assert"
	"github.com/xujiajun/nutsdb"
	"github.com/xujiajun/nutsdb/ds/zset"
)

func TestDB_ZAdd(t *testing.T) {
	initTestDB()
	bucket := "myZSet"
	key1 := "key1"
	val1 := []byte("val1")
	testDB.ZAdd(bucket, key1, 100, val1)

	num, err := testDB.ZCard(bucket)
	if err != nil {
		t.Error(err)
	}
	if num != 1 {
		t.Errorf("expect %d, but get %d", 1, num)
	}
}

func initZAddItems() (bucket, key1, key2, key3 string) {
	initTestDB()
	bucket = "myZSet"
	key1 = "key1"
	key2 = "key2"
	key3 = "key3"

	testDB.ZAdd(bucket, key1, 11, []byte("val1"))
	testDB.ZAdd(bucket, key2, 12, []byte("val2"))
	testDB.ZAdd(bucket, key3, 13, []byte("val3"))
	return
}

func TestDB_ZMembers(t *testing.T) {
	bucket, key1, key2, key3 := initZAddItems()
<<<<<<< HEAD
	_, er := testDB.ZMembers("neBucket")
	assert.New(t).Equal(nutsdb.ErrBucket, er)
=======
	_, err := testDB.ZMembers("neBucket")
	assert.New(t).Equal(nutsdb.ErrBucket, err)
>>>>>>> 1bf3e436
	nodes, err := testDB.ZMembers(bucket)
	if err != nil {
		t.Error(err)
	}
	if len(nodes) != 3 {
		t.Error("err ZMembers number")
	}
	if _, ok := nodes[key1]; !ok {
		t.Errorf("ZMembers err, key %s not found", key1)
	}
	if _, ok := nodes[key2]; !ok {
		t.Errorf("ZMembers err, key %s not found", key2)
	}
	if _, ok := nodes[key3]; !ok {
		t.Errorf("ZMembers err, key %s not found", key3)
	}
}

func TestDB_ZCard(t *testing.T) {
	bucket, _, _, _ := initZAddItems()
	tests := []struct {
		bkt string
		num int
		err error
	}{
		{bucket, 3, nil},
		{"neBucket", 0, nutsdb.ErrBucket},
	}
	assertions := assert.New(t)
	for _, test := range tests {
<<<<<<< HEAD
		card, err := testDB.ZCard(test.bkt)
		assertions.Equal(test.num, card)
=======
		num, err := testDB.ZCard(test.bkt)
		assertions.Equal(test.num, num)
>>>>>>> 1bf3e436
		assertions.Equal(test.err, err)
	}
}

func TestDB_ZCount(t *testing.T) {
	bucket, _, _, _ := initZAddItems()
<<<<<<< HEAD
	num, er := testDB.ZCount("neBucket", 11, 12, nil)
	assert.New(t).Equal(nutsdb.ErrBucket, er)
=======
	_, err := testDB.ZCount("neBucket", 11, 12, nil)
	assert.New(t).Equal(nutsdb.ErrBucket, err)
>>>>>>> 1bf3e436
	num, err := testDB.ZCount(bucket, 11, 12, nil)
	if err != nil {
		t.Error(err)
	}
	if num != 2 {
		t.Error("err num")
	}
}

func TestDB_ZRangeByScore(t *testing.T) {
	bucket, _, _, _ := initZAddItems()
	nodes, err := testDB.ZRangeByScore(bucket, 11, 12, nil)
	if err != nil {
		t.Error(err)
	}

	expectKeys := make(map[string]float64)
	expectKeys["key1"] = 11
	expectKeys["key2"] = 12
	err = checkExpectKeys(nodes, expectKeys)
	if err != nil {
		t.Error(err)
	}
}

func TestDB_ZRangByRank(t *testing.T) {
	bucket, _, _, _ := initZAddItems()
<<<<<<< HEAD
	_, er := testDB.ZRangeByRank("neBucket", 1, 2)
	assert.New(t).Equal(nutsdb.ErrBucket, er)
=======
	_, err := testDB.ZRangeByRank("neBucket", 1, 2)
	assert.New(t).Equal(nutsdb.ErrBucket, err)
>>>>>>> 1bf3e436
	nodes, err := testDB.ZRangeByRank(bucket, 1, 2)
	if err != nil {
		t.Error(err)
	}
	expectKeys := make(map[string]float64)
	expectKeys["key1"] = 11
	expectKeys["key2"] = 12
	err = checkExpectKeys(nodes, expectKeys)
	if err != nil {
		t.Error(err)
	}
}

func TestDB_ZRem(t *testing.T) {
	bucket, key1, _, _ := initZAddItems()
<<<<<<< HEAD
	er := testDB.ZRem("neBucket", key1)
	assert.New(t).Equal(nutsdb.ErrBucket, er)
	err := testDB.ZRem(bucket, key1)
=======
	err := testDB.ZRem("neBucket", key1)
	assert.New(t).Equal(nutsdb.ErrBucket, err)
	err = testDB.ZRem(bucket, key1)
>>>>>>> 1bf3e436
	if err != nil {
		t.Error(err)
	}
	nodes, err := testDB.ZRangeByRank(bucket, 1, 2)
	expectKeys := make(map[string]float64)
	expectKeys["key2"] = 12
	expectKeys["key3"] = 13
	err = checkExpectKeys(nodes, expectKeys)
	if err != nil {
		t.Error(err)
	}
}

func TestDB_ZRemRangeByRank(t *testing.T) {
	bucket, _, _, _ := initZAddItems()
<<<<<<< HEAD
	er := testDB.ZRemRangeByRank("neBucket", 1, 2)
	assert.New(t).Equal(nutsdb.ErrBucket, er)
	err := testDB.ZRemRangeByRank(bucket, 1, 2)
=======
	err := testDB.ZRemRangeByRank("neBucket", 1, 2)
	assert.New(t).Equal(nutsdb.ErrBucket, err)
	err = testDB.ZRemRangeByRank(bucket, 1, 2)
>>>>>>> 1bf3e436
	if err != nil {
		t.Error(err)
	}
	nodes, err := testDB.ZRangeByRank(bucket, 1, 2)
	expectKeys := make(map[string]float64)
	expectKeys["key3"] = 13
	err = checkExpectKeys(nodes, expectKeys)
	if err != nil {
		t.Error(err)
	}
}

func TestDB_ZRank(t *testing.T) {
	bucket, key1, _, _ := initZAddItems()
<<<<<<< HEAD
	_, er := testDB.ZRank("neBucket", key1)
	assert.New(t).Equal(nutsdb.ErrBucket, er)
=======
	_, err := testDB.ZRank("neBucket", key1)
	assert.New(t).Equal(nutsdb.ErrBucket, err)
>>>>>>> 1bf3e436
	rank, err := testDB.ZRank(bucket, key1)
	if err != nil {
		t.Error(err)
	}
	if rank != 1 {
		t.Errorf("err rank expect %d, but %d", 1, rank)
	}
}

func TestDB_ZRevRank(t *testing.T) {
	bucket, key1, _, _ := initZAddItems()
<<<<<<< HEAD
	_, er := testDB.ZRevRank("neBucket", key1)
	assert.New(t).Equal(nutsdb.ErrBucket, er)
=======
	_, err := testDB.ZRevRank("neBucket", key1)
	assert.New(t).Equal(nutsdb.ErrBucket, err)
>>>>>>> 1bf3e436
	rank, err := testDB.ZRevRank(bucket, key1)
	if err != nil {
		t.Error(err)
	}
	if rank != 3 {
		t.Errorf("err rank expect %d, but %d", 1, rank)
	}
}

func TestDB_ZScore(t *testing.T) {
	bucket, key1, _, _ := initZAddItems()
<<<<<<< HEAD
	_, er := testDB.ZScore("neBucket", key1)
	assert.New(t).Equal(nutsdb.ErrBucket, er)
=======
	_, err := testDB.ZScore("neBucket", key1)
	assert.New(t).Equal(nutsdb.ErrBucket, err)
>>>>>>> 1bf3e436
	score, err := testDB.ZScore(bucket, key1)
	if err != nil {
		t.Error(err)
	}
	if score != 11 {
		t.Errorf("err score")
	}
}

func TestDB_ZGetByKey(t *testing.T) {
	bucket, key1, _, _ := initZAddItems()
<<<<<<< HEAD
	_, er := testDB.ZGetByKey("neBucket", key1)
	assert.New(t).Equal(nutsdb.ErrBucket, er)
=======
	_, err := testDB.ZGetByKey("neBucket", key1)
	assert.New(t).Equal(nutsdb.ErrBucket, err)
>>>>>>> 1bf3e436
	node, err := testDB.ZGetByKey(bucket, key1)
	if err != nil {
		t.Error(err)
	}
	if node.Score() != 11 {
		t.Errorf("err ZGetByKey")
	}
}

func checkExpectKeys(nodes []*zset.SortedSetNode, expectKeys map[string]float64) error {
	for _, n := range nodes {
		if score, ok := expectKeys[n.Key()]; ok {
			if score != float64(n.Score()) {
				return errors.New("err ZRangeByScore")
			}
		}
	}
	return nil
}<|MERGE_RESOLUTION|>--- conflicted
+++ resolved
@@ -54,13 +54,8 @@
 
 func TestDB_ZMembers(t *testing.T) {
 	bucket, key1, key2, key3 := initZAddItems()
-<<<<<<< HEAD
-	_, er := testDB.ZMembers("neBucket")
-	assert.New(t).Equal(nutsdb.ErrBucket, er)
-=======
 	_, err := testDB.ZMembers("neBucket")
 	assert.New(t).Equal(nutsdb.ErrBucket, err)
->>>>>>> 1bf3e436
 	nodes, err := testDB.ZMembers(bucket)
 	if err != nil {
 		t.Error(err)
@@ -91,26 +86,16 @@
 	}
 	assertions := assert.New(t)
 	for _, test := range tests {
-<<<<<<< HEAD
-		card, err := testDB.ZCard(test.bkt)
-		assertions.Equal(test.num, card)
-=======
 		num, err := testDB.ZCard(test.bkt)
 		assertions.Equal(test.num, num)
->>>>>>> 1bf3e436
 		assertions.Equal(test.err, err)
 	}
 }
 
 func TestDB_ZCount(t *testing.T) {
 	bucket, _, _, _ := initZAddItems()
-<<<<<<< HEAD
-	num, er := testDB.ZCount("neBucket", 11, 12, nil)
-	assert.New(t).Equal(nutsdb.ErrBucket, er)
-=======
 	_, err := testDB.ZCount("neBucket", 11, 12, nil)
 	assert.New(t).Equal(nutsdb.ErrBucket, err)
->>>>>>> 1bf3e436
 	num, err := testDB.ZCount(bucket, 11, 12, nil)
 	if err != nil {
 		t.Error(err)
@@ -138,13 +123,8 @@
 
 func TestDB_ZRangByRank(t *testing.T) {
 	bucket, _, _, _ := initZAddItems()
-<<<<<<< HEAD
-	_, er := testDB.ZRangeByRank("neBucket", 1, 2)
-	assert.New(t).Equal(nutsdb.ErrBucket, er)
-=======
 	_, err := testDB.ZRangeByRank("neBucket", 1, 2)
 	assert.New(t).Equal(nutsdb.ErrBucket, err)
->>>>>>> 1bf3e436
 	nodes, err := testDB.ZRangeByRank(bucket, 1, 2)
 	if err != nil {
 		t.Error(err)
@@ -160,15 +140,9 @@
 
 func TestDB_ZRem(t *testing.T) {
 	bucket, key1, _, _ := initZAddItems()
-<<<<<<< HEAD
-	er := testDB.ZRem("neBucket", key1)
-	assert.New(t).Equal(nutsdb.ErrBucket, er)
-	err := testDB.ZRem(bucket, key1)
-=======
 	err := testDB.ZRem("neBucket", key1)
 	assert.New(t).Equal(nutsdb.ErrBucket, err)
 	err = testDB.ZRem(bucket, key1)
->>>>>>> 1bf3e436
 	if err != nil {
 		t.Error(err)
 	}
@@ -184,15 +158,9 @@
 
 func TestDB_ZRemRangeByRank(t *testing.T) {
 	bucket, _, _, _ := initZAddItems()
-<<<<<<< HEAD
-	er := testDB.ZRemRangeByRank("neBucket", 1, 2)
-	assert.New(t).Equal(nutsdb.ErrBucket, er)
-	err := testDB.ZRemRangeByRank(bucket, 1, 2)
-=======
 	err := testDB.ZRemRangeByRank("neBucket", 1, 2)
 	assert.New(t).Equal(nutsdb.ErrBucket, err)
 	err = testDB.ZRemRangeByRank(bucket, 1, 2)
->>>>>>> 1bf3e436
 	if err != nil {
 		t.Error(err)
 	}
@@ -207,13 +175,8 @@
 
 func TestDB_ZRank(t *testing.T) {
 	bucket, key1, _, _ := initZAddItems()
-<<<<<<< HEAD
-	_, er := testDB.ZRank("neBucket", key1)
-	assert.New(t).Equal(nutsdb.ErrBucket, er)
-=======
 	_, err := testDB.ZRank("neBucket", key1)
 	assert.New(t).Equal(nutsdb.ErrBucket, err)
->>>>>>> 1bf3e436
 	rank, err := testDB.ZRank(bucket, key1)
 	if err != nil {
 		t.Error(err)
@@ -225,13 +188,8 @@
 
 func TestDB_ZRevRank(t *testing.T) {
 	bucket, key1, _, _ := initZAddItems()
-<<<<<<< HEAD
-	_, er := testDB.ZRevRank("neBucket", key1)
-	assert.New(t).Equal(nutsdb.ErrBucket, er)
-=======
 	_, err := testDB.ZRevRank("neBucket", key1)
 	assert.New(t).Equal(nutsdb.ErrBucket, err)
->>>>>>> 1bf3e436
 	rank, err := testDB.ZRevRank(bucket, key1)
 	if err != nil {
 		t.Error(err)
@@ -243,13 +201,8 @@
 
 func TestDB_ZScore(t *testing.T) {
 	bucket, key1, _, _ := initZAddItems()
-<<<<<<< HEAD
-	_, er := testDB.ZScore("neBucket", key1)
-	assert.New(t).Equal(nutsdb.ErrBucket, er)
-=======
 	_, err := testDB.ZScore("neBucket", key1)
 	assert.New(t).Equal(nutsdb.ErrBucket, err)
->>>>>>> 1bf3e436
 	score, err := testDB.ZScore(bucket, key1)
 	if err != nil {
 		t.Error(err)
@@ -261,13 +214,8 @@
 
 func TestDB_ZGetByKey(t *testing.T) {
 	bucket, key1, _, _ := initZAddItems()
-<<<<<<< HEAD
-	_, er := testDB.ZGetByKey("neBucket", key1)
-	assert.New(t).Equal(nutsdb.ErrBucket, er)
-=======
 	_, err := testDB.ZGetByKey("neBucket", key1)
 	assert.New(t).Equal(nutsdb.ErrBucket, err)
->>>>>>> 1bf3e436
 	node, err := testDB.ZGetByKey(bucket, key1)
 	if err != nil {
 		t.Error(err)
