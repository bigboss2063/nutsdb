// Copyright 2021 The nutsdb Author. All rights reserved.
//
// Licensed under the Apache License, Version 2.0 (the "License");
// you may not use this file except in compliance with the License.
// You may obtain a copy of the License at
//
//     http://www.apache.org/licenses/LICENSE-2.0
//
// Unless required by applicable law or agreed to in writing, software
// distributed under the License is distributed on an "AS IS" BASIS,
// WITHOUT WARRANTIES OR CONDITIONS OF ANY KIND, either express or implied.
// See the License for the specific language governing permissions and
// limitations under the License.

package inmemory

import (
	"bytes"
	"fmt"
	"testing"

	"github.com/stretchr/testify/assert"
	"github.com/xujiajun/nutsdb"
)

func initTestDB() {
	testDB, _ = Open(
		DefaultOptions,
		WithShardsCount(1024),
	)
}

type TestKV struct {
	key []byte
	val []byte
}

func TestDB_Put_GET(t *testing.T) {
	initTestDB()
	bucket := "bucket1"
	testCases := []TestKV{
		{
			key: []byte("key1"),
			val: []byte("val1"),
		},
		{
			key: []byte("key2"),
			val: []byte("val2"),
		},
		{
			key: []byte("key3"),
			val: []byte("val3"),
		},
	}

	for _, kv := range testCases {
		err := testDB.Put(bucket, kv.key, kv.val, 0)
		if err != nil {
			t.Error(err)
		}
	}

	for _, kv := range testCases {
		entry, err := testDB.Get(bucket, kv.key)
		if err != nil {
			t.Error(err)
		}
		if bytes.Compare(entry.Value, kv.val) != 0 {
			t.Errorf("expect value %s, but get %s", kv.val, entry.Value)
		}
	}
}

func TestDB_Range(t *testing.T) {
	initTestDB()
	bucket := "bucket1"
	for i := 1; i <= 100; i++ {
		key := []byte("key_" + fmt.Sprintf("%07d", i))
		val := []byte("val_" + fmt.Sprintf("%07d", i))
		err := testDB.Put(bucket, key, val, 0)
		if err != nil {
			t.Error(err)
		}
	}

	start := []byte("key_" + fmt.Sprintf("%07d", 1))
	end := []byte("key_" + fmt.Sprintf("%07d", 100))
	var i int
	i = 1
	err := testDB.Range(bucket, start, end, func(key, value []byte) bool {
		expectKey := []byte("key_" + fmt.Sprintf("%07d", i))
		expectValue := []byte("val_" + fmt.Sprintf("%07d", i))
		if bytes.Compare(expectKey, key) != 0 {
			t.Errorf("expect key %s, but get %s", expectKey, key)
		}
		if bytes.Compare(expectValue, value) != 0 {
			t.Errorf("expect key %s, but get %s", expectValue, value)
		}
		i++
		return true
	})
	if err != nil {
		t.Error(err)
	}
}

func TestDB_Delete(t *testing.T) {
	initTestDB()
	bucket := "bucket1"
	key := []byte("key_" + fmt.Sprintf("%07d", 1))
	val := []byte("val_" + fmt.Sprintf("%07d", 1))
	err := testDB.Put(bucket, key, val, 0)
	if err != nil {
		t.Error(err)
	}

	entry, err := testDB.Get(bucket, key)
	if err != nil {
		t.Error(err)
	}

	if bytes.Compare(val, entry.Value) != 0 {
		t.Errorf("expect val %s, but get val %s", val, entry.Value)
	}

	testDB.Get(bucket, key)
	err = testDB.Delete(bucket, key)
	if err != nil {
		t.Error(err)
	}
	entry, err = testDB.Get(bucket, key)
	if entry != nil || err == nil {
		t.Error("err testDB get")
	}
}

func TestDB_Get_ERR(t *testing.T) {
	initTestDB()
	assertions := assert.New(t)
	err := testDB.Put("bucket", []byte("key"), []byte("val"), 0)
	assertions.NoError(err)
	tests := []struct {
		bkt         string
		key         []byte
		wantedError error
	}{
<<<<<<< HEAD
		{"neBucket", []byte("key"), nutsdb.ErrKeyNotFound},
=======
		{"neBucket", []byte("key"), nutsdb.ErrKeyNotFound}, //this case should return ErrBucket
>>>>>>> 0e1079fc
		{"bucket", []byte("neKey"), nutsdb.ErrKeyNotFound},
	}
	for _, test := range tests {
		_, err := testDB.Get(test.bkt, test.key)
		assertions.Equal(test.wantedError, err)
	}
}<|MERGE_RESOLUTION|>--- conflicted
+++ resolved
@@ -144,11 +144,7 @@
 		key         []byte
 		wantedError error
 	}{
-<<<<<<< HEAD
-		{"neBucket", []byte("key"), nutsdb.ErrKeyNotFound},
-=======
 		{"neBucket", []byte("key"), nutsdb.ErrKeyNotFound}, //this case should return ErrBucket
->>>>>>> 0e1079fc
 		{"bucket", []byte("neKey"), nutsdb.ErrKeyNotFound},
 	}
 	for _, test := range tests {
